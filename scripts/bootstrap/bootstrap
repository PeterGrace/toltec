--- conflicted
+++ resolved
@@ -122,11 +122,7 @@
     mkdir -p /opt
     mkdir -p "$entware_path"
 
-<<<<<<< HEAD
-    if [[ ! -f $old_systemd_opt_mount_path ]] && [[ ! -f $systemd_opt_mount_path ]]; then
-=======
-    if [[ -f $old_systemd_mount_path ]] && [[ ! -f $systemd_mount_path ]]; then
->>>>>>> a26860da
+    if [[ -f $old_systemd_opt_mount_path ]] && [[ ! -f $systemd_opt_mount_path ]]; then
         # The user was probably using https://github.com/Evidlo/remarkable_entware
         # before switching to toltec. Removing old .mount file to prevent duplicate files
         log "Updating opt.mount location"
