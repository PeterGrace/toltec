--- conflicted
+++ resolved
@@ -1,21 +1,6 @@
 HOST?=10.11.99.1
-<<<<<<< HEAD
 PACKAGES=$(shell ls package/)
 PUSH_PACKAGES=$(foreach app, $(PACKAGES), push-$(app))
-=======
-BRANCH=$(shell git rev-parse --abbrev-ref HEAD)
-
-default: repo
-repo:
-	bash scripts/build-repo-in-docker
-
-# Use `make <app>` to build any package individually
-# Use `make push_<app>` to push any package to .cache/opkg/ on the rM
-PACKAGES=$(shell ls package/)
-IMAGES=$(shell ls image/)
-PUSH_PACKAGES=$(foreach app, $(PACKAGES), push_$(app))
-BUILD_IMAGES=$(foreach image, $(IMAGES), docker_build_$(image))
->>>>>>> 08cd54da
 
 help:
 	@echo "Available recipes: ${PACKAGES}"
@@ -27,26 +12,11 @@
 repo:
 	./scripts/build-repo package build
 
-<<<<<<< HEAD
 $(PACKAGES): %:
 	./scripts/build-package package/"$(@)" build/packages/"$(@)"
-=======
-package:
-	bash scripts/build-docker-and-package ${PACKAGE}
->>>>>>> 08cd54da
 
-
-<<<<<<< HEAD
 $(PUSH_PACKAGES): %:
 	ssh root@"${HOST}" mkdir -p .cache/opkg/
 	scp build/packages/"$(@:push-%=%)"/*.ipk root@"${HOST}":.cache/opkg
 
-.PHONY: help repo $(PACKAGES) $(PUSH_PACKAGES)
-=======
-# TODO: support multiple levels of base images,
-# right now, the base image is hardcoded to toltec/base:${BRANCH}
-$(BUILD_IMAGES): %:
-	docker build --tag toltec/${@:docker_build_%=%}:${BRANCH} . -f image/${@:docker_build_%=%}/Dockerfile --build-arg BASE=toltec/base:${BRANCH}
-
-.PHONY: package push_package
->>>>>>> 08cd54da
+.PHONY: help repo $(PACKAGES) $(PUSH_PACKAGES)