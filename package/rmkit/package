#!/usr/bin/env bash
# Copyright (c) 2020 The Toltec Contributors
# SPDX-License-Identifier: MIT

pkgnames=(harmony mines nao remux simple)
<<<<<<< HEAD
timestamp=2020-10-10T01:41+00:00
devices=(rm1 rm2)
=======
timestamp=2021-01-05T14:03-08:00
>>>>>>> cbc1bd59
maintainer="raisjn <of.raisjn@gmail.com>"
license=MIT

image=python:v1.1
source=(
<<<<<<< HEAD
    https://github.com/rmkit-dev/rmkit/archive/91b71447f26f23a7677f0f2b6e33b0d91fa3dc12.zip
    remux.service
)
sha256sums=(
    76179badd00b5656581997c0aec723277d89fdb6aec85ac8886314b8808e190c
=======
    https://github.com/rmkit-dev/rmkit/archive/eafbc08fc890dfa9130455d59425bdbc32e230a8.zip
    remux.service
)
sha256sums=(
    65623d8684eae192a58da94379d11a637c9cdb9b939964a82e06dbc4216ea22e
>>>>>>> cbc1bd59
    SKIP
)

build() {
    pip3 install okp
    make
}

harmony() {
    pkgdesc="Procedural sketching app"
    url="https://rmkit.dev/apps/harmony"
    pkgver=0.1.0-5
    section=drawing

    package() {
        install -D -m 755 "$srcdir"/src/build/harmony "$pkgdir"/opt/bin/harmony
        install -D -m 644 "$srcdir"/src/harmony/harmony.draft "$pkgdir"/opt/etc/draft/harmony.draft
        install -D -m 644 "$srcdir"/src/harmony/harmony.png "$pkgdir"/opt/etc/draft/icons/harmony.png

    }

    configure() {
        mkdir -p /home/root/harmony/saved_images
    }
}

mines() {
    pkgdesc="Mine detection game"
    url="https://rmkit.dev/apps/minesweeper"
    pkgver=0.1.0-4
    section=games

    package() {
        install -D -m 755 "$srcdir"/src/build/mines "$pkgdir"/opt/bin/mines
        install -D -m 644 "$srcdir"/src/minesweeper/mines.draft "$pkgdir"/opt/etc/draft/mines.draft
        install -D -m 644 "$srcdir"/src/minesweeper/mines1.png "$pkgdir"/opt/etc/draft/icons/mines.png

    }
}

nao() {
    pkgdesc="Nao Package Manager: opkg UI built with SAS"
    url="https://rmkit.dev/apps/nao"
    pkgver=0.1.0-4
    section=utils
    depends=(simple)

    package() {
        install -D -m 755 "$srcdir"/src/build/nao.sh "$pkgdir"/opt/bin/nao
        install -D -m 644 "$srcdir"/src/nao/nao.draft "$pkgdir"/opt/etc/draft/nao.draft
        install -D -m 644 "$srcdir"/src/nao/nao.png "$pkgdir"/opt/etc/draft/icons/nao.png

    }
}

remux() {
    pkgdesc="App launcher that supports multi-tasking applications"
    url="https://rmkit.dev/apps/remux"
<<<<<<< HEAD
    pkgver=0.1.4-1
=======
    pkgver=0.1.5-1
>>>>>>> cbc1bd59
    section=launchers

    package() {
        install -D -m 755 "$srcdir"/src/build/remux "$pkgdir"/opt/bin/remux
        install -D -m 644 "$srcdir"/remux.service "$pkgdir"/lib/systemd/system/remux.service
    }

    configure() {
        systemctl daemon-reload

        if ! is-enabled "$pkgname.service"; then
            echo ""
            echo "Run the following command(s) to use $pkgname as your launcher"
            how-to-enable "$pkgname.service"
            echo ""
        fi
    }

    preremove() {
        echo "Disabling $pkgname"
        systemctl disable --now "$pkgname"
    }

    postremove() {
        systemctl daemon-reload
    }
}

simple() {
    pkgdesc="Simple app script for writing scripted applications"
    url="https://rmkit.dev/apps/sas"
    pkgver=0.1.0-3
    section=utils

    package() {
        install -D -m 755 "$srcdir"/src/build/simple "$pkgdir"/opt/bin/simple
    }
}<|MERGE_RESOLUTION|>--- conflicted
+++ resolved
@@ -3,30 +3,17 @@
 # SPDX-License-Identifier: MIT
 
 pkgnames=(harmony mines nao remux simple)
-<<<<<<< HEAD
-timestamp=2020-10-10T01:41+00:00
-devices=(rm1 rm2)
-=======
 timestamp=2021-01-05T14:03-08:00
->>>>>>> cbc1bd59
 maintainer="raisjn <of.raisjn@gmail.com>"
 license=MIT
 
 image=python:v1.1
 source=(
-<<<<<<< HEAD
-    https://github.com/rmkit-dev/rmkit/archive/91b71447f26f23a7677f0f2b6e33b0d91fa3dc12.zip
-    remux.service
-)
-sha256sums=(
-    76179badd00b5656581997c0aec723277d89fdb6aec85ac8886314b8808e190c
-=======
     https://github.com/rmkit-dev/rmkit/archive/eafbc08fc890dfa9130455d59425bdbc32e230a8.zip
     remux.service
 )
 sha256sums=(
     65623d8684eae192a58da94379d11a637c9cdb9b939964a82e06dbc4216ea22e
->>>>>>> cbc1bd59
     SKIP
 )
 
@@ -85,11 +72,7 @@
 remux() {
     pkgdesc="App launcher that supports multi-tasking applications"
     url="https://rmkit.dev/apps/remux"
-<<<<<<< HEAD
-    pkgver=0.1.4-1
-=======
     pkgver=0.1.5-1
->>>>>>> cbc1bd59
     section=launchers
 
     package() {
